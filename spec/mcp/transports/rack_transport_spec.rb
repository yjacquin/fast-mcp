--- conflicted
+++ resolved
@@ -278,11 +278,7 @@
 
         expect(server).to receive(:transport=).with(transport)
         expect(server).to receive(:handle_json_request)
-<<<<<<< HEAD
-          .with('{"jsonrpc":"2.0","method":"ping","id":1}', context)
-=======
           .with('{"jsonrpc":"2.0","method":"ping","id":1}', headers: { 'ORIGIN' => env['HTTP_ORIGIN'] })
->>>>>>> b0e24864
           .and_return('{"jsonrpc":"2.0","result":{},"id":1}')
 
         result = transport.call(env)
@@ -377,11 +373,7 @@
         expect(server).to receive(:transport=).with(transport)
         # Mock the behavior for a valid Origin
         expect(server).to receive(:handle_json_request)
-<<<<<<< HEAD
-          .with('{"jsonrpc":"2.0","method":"ping","id":1}', context)
-=======
           .with('{"jsonrpc":"2.0","method":"ping","id":1}', headers: { 'ORIGIN' => env['HTTP_ORIGIN'] })
->>>>>>> b0e24864
           .and_return('{"jsonrpc":"2.0","result":{},"id":1}')
 
         result = transport.call(env)
@@ -424,11 +416,7 @@
 
         expect(server).to receive(:transport=).with(transport)
         expect(server).to receive(:handle_json_request)
-<<<<<<< HEAD
-          .with('{"jsonrpc":"2.0","method":"ping","id":1}', context)
-=======
           .with('{"jsonrpc":"2.0","method":"ping","id":1}', headers: { 'REFERER' => env['HTTP_REFERER'] })
->>>>>>> b0e24864
           .and_return('{"jsonrpc":"2.0","result":{},"id":1}')
 
         result = transport.call(env)
@@ -447,11 +435,7 @@
 
         expect(server).to receive(:transport=).with(transport)
         expect(server).to receive(:handle_json_request)
-<<<<<<< HEAD
-          .with('{"jsonrpc":"2.0","method":"ping","id":1}', context)
-=======
           .with('{"jsonrpc":"2.0","method":"ping","id":1}', headers: { 'HOST' => env['HTTP_HOST'] })
->>>>>>> b0e24864
           .and_return('{"jsonrpc":"2.0","result":{},"id":1}')
 
         result = transport.call(env)
@@ -565,11 +549,7 @@
 
         # Mock the server's handle_json_request method
         expect(server).to receive(:handle_json_request)
-<<<<<<< HEAD
-          .with('{"jsonrpc":"2.0","method":"ping","id":1}', context)
-=======
           .with('{"jsonrpc":"2.0","method":"ping","id":1}', headers: {})
->>>>>>> b0e24864
           .and_return('{"jsonrpc":"2.0","result":{},"id":1}')
 
         result = transport.call(env)
