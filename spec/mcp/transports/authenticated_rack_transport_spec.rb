--- conflicted
+++ resolved
@@ -74,11 +74,7 @@
 
         # The RackTransport class will call server.handle_json_request with the message
         json_response = '{"jsonrpc":"2.0","result":{},"id":1}'
-<<<<<<< HEAD
-        expect(server).to receive(:handle_json_request).with(json_message, context).and_return(json_response)
-=======
         expect(server).to receive(:handle_json_request).with(json_message, headers: { 'AUTHORIZATION' => env['HTTP_AUTHORIZATION'] }).and_return(json_response)
->>>>>>> b0e24864
 
         # For MCP paths, we don't expect app.call to be invoked
         expect(app).not_to receive(:call)
@@ -332,11 +328,7 @@
 
         expect(server).to receive(:transport=).with(transport)
         expect(server).to receive(:handle_json_request)
-<<<<<<< HEAD
-          .with('{"jsonrpc":"2.0","method":"ping","id":1}', context)
-=======
           .with('{"jsonrpc":"2.0","method":"ping","id":1}', headers: { 'ORIGIN' => env['HTTP_ORIGIN'], 'AUTHORIZATION' => env['HTTP_AUTHORIZATION'] })
->>>>>>> b0e24864
           .and_return('{"jsonrpc":"2.0","result":{},"id":1}')
 
         result = transport.call(env)
