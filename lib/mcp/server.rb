# frozen_string_literal: true

require 'json'
require 'logger'
require 'securerandom'
require 'base64'
require_relative 'transports/stdio_transport'
require_relative 'transports/rack_transport'
require_relative 'transports/authenticated_rack_transport'
require_relative 'logger'

module FastMcp
  class Server
    attr_reader :name, :version, :tools, :resources, :capabilities

    DEFAULT_CAPABILITIES = {
      resources: {
        subscribe: true,
        listChanged: true
      },
      tools: {
        listChanged: true
      }
    }.freeze

    def initialize(name:, version:, logger: FastMcp::Logger.new, capabilities: {})
      @name = name
      @version = version
      @tools = {}
      @resources = {}
      @resource_subscriptions = {}
      @logger = logger
      @logger.level = Logger::INFO
      @request_id = 0
      @transport_klass = nil
      @transport = nil
      @capabilities = DEFAULT_CAPABILITIES.dup

      # Merge with provided capabilities
      @capabilities.merge!(capabilities) if capabilities.is_a?(Hash)
    end
    attr_accessor :transport, :transport_klass, :logger

    # Register multiple tools at once
    # @param tools [Array<Tool>] Tools to register
    def register_tools(*tools)
      tools.each do |tool|
        register_tool(tool)
      end
    end

    # Register a tool with the server
    def register_tool(tool)
      @tools[tool.tool_name] = tool
      @logger.debug("Registered tool: #{tool.tool_name}")
      tool.server = self
    end

    # Register multiple resources at once
    # @param resources [Array<Resource>] Resources to register
    def register_resources(*resources)
      resources.each do |resource|
        register_resource(resource)
      end
    end

    # Register a resource with the server
    def register_resource(resource)
      @resources[resource.uri] = resource
      @logger.debug("Registered resource: #{resource.name} (#{resource.uri})")
      resource.server = self
      # Notify subscribers about the list change
      notify_resource_list_changed if @transport

      resource
    end

    # Remove a resource from the server
    def remove_resource(uri)
      if @resources.key?(uri)
        resource = @resources.delete(uri)
        @logger.debug("Removed resource: #{resource.name} (#{uri})")

        # Notify subscribers about the list change
        notify_resource_list_changed if @transport

        true
      else
        false
      end
    end

    # Start the server using stdio transport
    def start
      @logger.transport = :stdio
      @logger.info("Starting MCP server: #{@name} v#{@version}")
      @logger.info("Available tools: #{@tools.keys.join(', ')}")
      @logger.info("Available resources: #{@resources.keys.join(', ')}")

      # Use STDIO transport by default
      @transport_klass = FastMcp::Transports::StdioTransport
      @transport = @transport_klass.new(self, logger: @logger)
      @transport.start
    end

    # Start the server as a Rack middleware
    def start_rack(app, options = {})
      @logger.info("Starting MCP server as Rack middleware: #{@name} v#{@version}")
      @logger.info("Available tools: #{@tools.keys.join(', ')}")
      @logger.info("Available resources: #{@resources.keys.join(', ')}")

      # Use Rack transport
      transport_klass = FastMcp::Transports::RackTransport
      @transport = transport_klass.new(app, self, options.merge(logger: @logger))
      @transport.start

      # Return the transport as middleware
      @transport
    end

    def start_authenticated_rack(app, options = {})
      @logger.info("Starting MCP server as Authenticated Rack middleware: #{@name} v#{@version}")
      @logger.info("Available tools: #{@tools.keys.join(', ')}")
      @logger.info("Available resources: #{@resources.keys.join(', ')}")

      # Use Rack transport
      transport_klass = FastMcp::Transports::AuthenticatedRackTransport
      @transport = transport_klass.new(app, self, options.merge(logger: @logger))
      @transport.start

      # Return the transport as middleware
      @transport
    end

    # Handle incoming JSON-RPC request
<<<<<<< HEAD
    def handle_request(json_str, context = {}) # rubocop:disable Metrics/MethodLength
      client_id = context[:client_id]
=======
    def handle_request(json_str, headers: {}) # rubocop:disable Metrics/MethodLength
>>>>>>> b0e24864
      begin
        request = JSON.parse(json_str)
      rescue JSON::ParserError, TypeError
        return send_error(-32_600, 'Invalid Request', nil, client_id)
      end

      @logger.debug("Received request: #{request.inspect}")

      # Check if it's a valid JSON-RPC 2.0 request
      unless request['jsonrpc'] == '2.0' && request['method']
        return send_error(-32_600, 'Invalid Request', request['id'], client_id)
      end

      method = request['method']
      params = request['params'] || {}
      id = request['id']

      case method
      when 'ping'
        send_result({}, id, client_id)
      when 'initialize'
        handle_initialize(params, id, context)
      when 'notifications/initialized'
        handle_initialized_notification
      when 'tools/list'
        handle_tools_list(id, context)
      when 'tools/call'
<<<<<<< HEAD
        handle_tools_call(params, id, context)
=======
        handle_tools_call(params, headers, id)
>>>>>>> b0e24864
      when 'resources/list'
        handle_resources_list(id, context)
      when 'resources/read'
        handle_resources_read(params, id, context)
      when 'resources/subscribe'
        handle_resources_subscribe(params, id, context)
      when 'resources/unsubscribe'
        handle_resources_unsubscribe(params, id, context)
      else
        send_error(-32_601, "Method not found: #{method}", id, client_id)
      end
    rescue StandardError => e
      @logger.error("Error handling request: #{e.message}, #{e.backtrace.join("\n")}")
      send_error(-32_600, "Internal error: #{e.message}", id, client_id)
    end

    # Handle a JSON-RPC request and return the response as a JSON string
<<<<<<< HEAD
    def handle_json_request(request, context = {})
      # Process the request
      if request.is_a?(String)
        handle_request(request, context)
      else
        handle_request(JSON.generate(request), context)
=======
    def handle_json_request(request, headers: {})
      # Process the request
      if request.is_a?(String)
        handle_request(request, headers: headers)
      else
        handle_request(JSON.generate(request), headers: headers)
>>>>>>> b0e24864
      end
    end

    # Read a resource directly
    def read_resource(uri)
      resource = @resources[uri]
      raise "Resource not found: #{uri}" unless resource

      resource
    end

    # Notify subscribers about a resource update
    def notify_resource_updated(uri)
      @logger.warn("Notifying subscribers about resource update: #{uri}, #{@resource_subscriptions.inspect}")
      return unless @client_initialized && @resource_subscriptions.key?(uri)

      resource = @resources[uri]
      notification = {
        jsonrpc: '2.0',
        method: 'notifications/resources/updated',
        params: {
          uri: uri,
          name: resource.name,
          mimeType: resource.mime_type
        }
      }

      @transport.send_message(notification)
    end

    private

    PROTOCOL_VERSION = '2024-11-05'

    def handle_initialize(params, id, context)
      # Store client capabilities for later use
      @client_capabilities = params['capabilities'] || {}
      client_info = params['clientInfo'] || {}
      client_id = context[:client_id]

      # Log client information
      @logger.info("Client connected: #{client_info['name']} v#{client_info['version']}")
      # @logger.debug("Client capabilities: #{client_capabilities.inspect}")

      # Prepare server response
      response = {
        protocolVersion: PROTOCOL_VERSION, # For now, only version 2024-11-05 is supported.
        capabilities: @capabilities,
        serverInfo: {
          name: @name,
          version: @version
        }
      }

      @logger.info("Server response: #{response.inspect}")

      send_result(response, id, client_id)
    end

    # Handle a resource read
    def handle_resources_read(params, id, context)
      uri = params['uri']
      client_id = context[:client_id]

      return send_error(-32_602, 'Invalid params: missing resource URI', id, client_id) unless uri

      resource = @resources[uri]
      return send_error(-32_602, "Resource not found: #{uri}", id, client_id) unless resource

      base_content = { uri: resource.uri }
      base_content[:mimeType] = resource.mime_type if resource.mime_type
      resource_instance = resource.instance
      # Format the response according to the MCP specification
      result = if resource_instance.binary?
                 {
                   contents: [base_content.merge(blob: Base64.strict_encode64(resource_instance.content))]
                 }
               else
                 {
                   contents: [base_content.merge(text: resource_instance.content)]
                 }
               end

      send_result(result, id, client_id)
    end

    def handle_initialized_notification
      # The client is now ready for normal operation
      # No response needed for notifications
      @client_initialized = true
      @logger.info('Client initialized, beginning normal operation')

      nil
    end

    # Handle tools/list request
    def handle_tools_list(id, context)
      client_id = context[:client_id]
      tools_list = @tools.values.map do |tool|
        {
          name: tool.tool_name,
          description: tool.description || '',
          inputSchema: tool.input_schema_to_json || { type: 'object', properties: {}, required: [] }
        }
      end

      send_result({ tools: tools_list }, id, client_id)
    end

    # Handle tools/call request
<<<<<<< HEAD
    def handle_tools_call(params, id, context = {})
=======
    def handle_tools_call(params, headers, id)
>>>>>>> b0e24864
      tool_name = params['name']
      arguments = params['arguments'] || {}
      client_id = context[:client_id]

      return send_error(-32_602, 'Invalid params: missing tool name', id, client_id) unless tool_name

      tool = @tools[tool_name]
      return send_error(-32_602, "Tool not found: #{tool_name}", id, client_id) unless tool

      begin
        # Convert string keys to symbols for Ruby
        symbolized_args = symbolize_keys(arguments)
        result, metadata = tool.new(headers: headers).call_with_schema_validation!(**symbolized_args)

        # Format and send the result
        send_formatted_result(result, id, metadata, client_id)
      rescue FastMcp::Tool::InvalidArgumentsError => e
        @logger.error("Invalid arguments for tool #{tool_name}: #{e.message}")
        send_error_result(e.message, id, client_id)
      rescue StandardError => e
        @logger.error("Error calling tool #{tool_name}: #{e.message}")
        send_error_result("#{e.message}, #{e.backtrace.join("\n")}", id, client_id)
      end
    end

    # Format and send successful result
    def send_formatted_result(result, id, metadata, client_id)
      # Check if the result is already in the expected format
      if result.is_a?(Hash) && result.key?(:content)
        send_result(result, id, client_id, metadata: metadata)
      else
        # Format the result according to the MCP specification
        formatted_result = {
          content: [{ type: 'text', text: result.to_s }],
          isError: false
        }

        send_result(formatted_result, id, client_id, metadata: metadata)
      end
    end

    # Format and send error result
    def send_error_result(message, id, client_id)
      # Format error according to the MCP specification
      error_result = {
        content: [{ type: 'text', text: "Error: #{message}" }],
        isError: true
      }

      send_result(error_result, id, client_id)
    end

    # Handle resources/list request
    def handle_resources_list(id, context)
      client_id = context[:client_id]
      resources_list = @resources.values.map(&:metadata)
      send_result({ resources: resources_list }, id, client_id)
    end

    # Handle resources/subscribe request
    def handle_resources_subscribe(params, id, context)
      return unless @client_initialized

      uri = params['uri']
      client_id = context[:client_id]

      unless uri
        send_error(-32_602, 'Invalid params: missing resource URI', id, client_id)
        return
      end

      resource = @resources[uri]
      unless resource
        send_error(-32_602, "Resource not found: #{uri}", id, client_id)
        return
      end

      # Add to subscriptions
      @resource_subscriptions[uri] ||= []
      @resource_subscriptions[uri] << id

      send_result({ subscribed: true }, id, client_id)
    end

    # Handle resources/unsubscribe request
    def handle_resources_unsubscribe(params, id, context)
      return unless @client_initialized

      uri = params['uri']
      client_id = context[:client_id]

      unless uri
        send_error(-32_602, 'Invalid params: missing resource URI', id, client_id)
        return
      end

      # Remove from subscriptions
      if @resource_subscriptions.key?(uri)
        @resource_subscriptions[uri].delete(id)
        @resource_subscriptions.delete(uri) if @resource_subscriptions[uri].empty?
      end

      send_result({ unsubscribed: true }, id, client_id)
    end

    # Notify clients about resource list changes
    def notify_resource_list_changed
      return unless @client_initialized

      notification = {
        jsonrpc: '2.0',
        method: 'notifications/resources/listChanged',
        params: {}
      }

      @transport.send_message(notification)
    end

    # Send a JSON-RPC result response
    def send_result(result, id, client_id, metadata: {})
      result[:_meta] = metadata if metadata.is_a?(Hash) && !metadata.empty?
      response = {
        jsonrpc: '2.0',
        id: id,
        result: result
      }

      @logger.info("Sending result: #{response.inspect}")
      send_response(response, client_id)
    end

    # Send a JSON-RPC error response
    def send_error(code, message, id = nil, client_id)
      response = {
        jsonrpc: '2.0',
        error: {
          code: code,
          message: message
        },
        id: id
      }

      send_response(response, client_id)
    end

    # Send a JSON-RPC response
    def send_response(response, client_id)
      if @transport
        @logger.debug("Sending response: #{response.inspect}")
        @transport.send_message_to(client_id, response)
      else
        @logger.warn("No transport available to send response: #{response.inspect}")
        @logger.warn("Transport: #{@transport.inspect}, transport_klass: #{@transport_klass.inspect}")
      end
    end

    # Helper method to convert string keys to symbols
    def symbolize_keys(hash)
      return hash unless hash.is_a?(Hash)

      hash.each_with_object({}) do |(key, value), result|
        new_key = key.is_a?(String) ? key.to_sym : key
        new_value = value.is_a?(Hash) ? symbolize_keys(value) : value
        result[new_key] = new_value
      end
    end
  end
end<|MERGE_RESOLUTION|>--- conflicted
+++ resolved
@@ -133,12 +133,7 @@
     end
 
     # Handle incoming JSON-RPC request
-<<<<<<< HEAD
-    def handle_request(json_str, context = {}) # rubocop:disable Metrics/MethodLength
-      client_id = context[:client_id]
-=======
     def handle_request(json_str, headers: {}) # rubocop:disable Metrics/MethodLength
->>>>>>> b0e24864
       begin
         request = JSON.parse(json_str)
       rescue JSON::ParserError, TypeError
@@ -166,11 +161,7 @@
       when 'tools/list'
         handle_tools_list(id, context)
       when 'tools/call'
-<<<<<<< HEAD
-        handle_tools_call(params, id, context)
-=======
         handle_tools_call(params, headers, id)
->>>>>>> b0e24864
       when 'resources/list'
         handle_resources_list(id, context)
       when 'resources/read'
@@ -188,21 +179,12 @@
     end
 
     # Handle a JSON-RPC request and return the response as a JSON string
-<<<<<<< HEAD
-    def handle_json_request(request, context = {})
-      # Process the request
-      if request.is_a?(String)
-        handle_request(request, context)
-      else
-        handle_request(JSON.generate(request), context)
-=======
     def handle_json_request(request, headers: {})
       # Process the request
       if request.is_a?(String)
         handle_request(request, headers: headers)
       else
         handle_request(JSON.generate(request), headers: headers)
->>>>>>> b0e24864
       end
     end
 
@@ -313,11 +295,7 @@
     end
 
     # Handle tools/call request
-<<<<<<< HEAD
-    def handle_tools_call(params, id, context = {})
-=======
     def handle_tools_call(params, headers, id)
->>>>>>> b0e24864
       tool_name = params['name']
       arguments = params['arguments'] || {}
       client_id = context[:client_id]
